--- conflicted
+++ resolved
@@ -307,7 +307,6 @@
 #'         time_var = "year",
 #'         chains = 3, refresh = 25,
 #'         cores = parallel::detectCores())
-<<<<<<< HEAD
 #' summary(mv2)  
 #' 
 #' #####
@@ -338,10 +337,7 @@
 #'               time_var = "year",
 #'               assoc = c("etavalue", "etavalue_interact(~ trt)"))
 #' summary(f4)  
-#'                      
-=======
-#' summary(mv2)            
->>>>>>> 3780c038
+#'                     
 #' }
 #' 
 #' @export
@@ -2136,15 +2132,11 @@
 # @return A list of logicals indicating the desired association types
 validate_assoc <- function(m, x, y_cnms, supported_assocs, id_var, xmat) {
   
-<<<<<<< HEAD
   # Select association structure for submodel m only
   # 'x_tmp' will be changed in code below, whilst 'x' stays equal to user input
   x_tmp <- x <- x[[m]]
   
-=======
->>>>>>> 3780c038
   # Identify which association types were specified
-  x_tmp <- x[[m]]
   if (!is.null(x_tmp)) {
     x_tmp <- gsub("^shared_b.*", "shared_b", x_tmp) 
     x_tmp <- gsub("^shared_coef\\(.*", "shared_coef", x_tmp) 
@@ -2175,7 +2167,6 @@
     stop("'assoc' argument should be a character vector or, for a multivariate ",
          "joint model, possibly a list of character vectors.", call. = FALSE)
   }
-<<<<<<< HEAD
   
   # Identify which lags were requested
   if (assoc$etalag || assoc$mulag) {
@@ -2232,11 +2223,8 @@
                                        } else NULL
                                      }, x = x, simplify = FALSE, USE.NAMES = TRUE)
   } else assoc$formula_interact <- NULL  # no interaction assoc at all for submodel m
-=======
->>>>>>> 3780c038
   
   # Identify which subset of shared random effects were specified
-  x <- x[[m]]
   max_which_b_zindex <- length(y_cnms[[m]][[id_var]])
   val_b <- grep("^shared_b.*", x, value = TRUE)
   val_coef <- grep("^shared_coef.*", x, value = TRUE)
@@ -2306,36 +2294,7 @@
   if (!identical(length(assoc$which_coef_zindex), length(assoc$which_coef_xindex)))
     stop("Bug found: the lengths of the fixed and random components of the ",
          "'shared_coef' association structure are not the same.")
-<<<<<<< HEAD
-  
-=======
-
-  # Identify which lags were requested
-  if (assoc$etalag || assoc$mulag) {
-    if (assoc$etalag) {
-      val_etalag <- grep("^etalag.*", x, value = TRUE)
-      val_lag <- unlist(strsplit(val_etalag, "etalag"))[-1]
-    } else if (assoc$mulag) {
-      val_mulag <- grep("^mulag.*", x, value = TRUE)
-      val_lag <- unlist(strsplit(val_mulag, "mulag"))[-1]
-    }
-    if (length(val_lag)) {
-      assoc$which_lag <- tryCatch(eval(parse(text = paste0("c", val_lag))), 
-                                  error = function(x) 
-                                    stop("Incorrect specification of the lagged ",
-                                         "association structure. See Examples in help ",
-                                         "file.", call. = FALSE))
-      if (length(assoc$which_lag) > 1L) 
-        stop("Currently only one lag time is allowed for the lagged association ",
-             "structure.", call. = FALSE)
-    } else {
-      stop("'etalag' association structure was specified incorrectly. It should ",
-           "include a suffix with the desired lag inside parentheses. See the ",
-           "help file for details.", call. = FALSE)    
-    }    
-  } else assoc$which_lag <- 0
-
->>>>>>> 3780c038
+
   assoc
 }
 
